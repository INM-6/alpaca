"""
This module implements classes for getting the relevance provenance
information from Python objects and files (e.g., hashes and metadata).
They are used by the `decorator.Provenance` class decorator to track unique
objects during the script execution, and also to represent the objects in the
PROV files generated with the Alpaca ontology (identifiers).

The classes defined in this module are not intended to be used directly by
the user, but are used internally by the `decorator.Provenance` decorator.
"""

import hashlib
import inspect
import uuid
from copy import copy
from pathlib import Path
import logging
from collections.abc import Iterable
from collections import defaultdict

import joblib
import numpy as np
from numbers import Number
from dill._dill import save_function

from alpaca.alpaca_types import DataObject, File
from alpaca.ontology.annotation import _OntologyInformation, ONTOLOGY_INFORMATION

# Need to use `dill` pickling function to support lambdas.
# Some objects may have attributes that are lambdas. One example is the
# test case of Nose. If the unit test accesses variables in the TestCase class
# (e.g., `self.spiketrains`), the hashing of the `self` object fails.
# Here we update the dispatch table of the `joblib.Hasher` object to use
# the function from `dill` that supports these lambda attributes.
joblib.hashing.Hasher.dispatch[type(save_function)] = save_function

# Create logger and set configuration
logger = logging.getLogger(__file__)
log_handler = logging.StreamHandler()
log_handler.setFormatter(logging.Formatter("[%(asctime)s]"
                                           " alpaca.data_information"
                                           " %(levelname)s: %(message)s"))
logger.addHandler(log_handler)
logger.propagate = False


class _FileInformation(object):
    """
    Class for getting information from files.

    The SHA256 hash and file path are captured.

    The method `info` is called to obtain these provenance information as the
    `File` named tuple.

    Easy comparison between files can be done using the equality operator.

    Parameters
    ----------
    file_path : str or path-like
        The path to the file that is being hashed.
    """

    @staticmethod
    def _get_content_file_hash(file_path, block_size=4096 * 1024):
        file_hash = hashlib.sha256()

        with open(file_path, 'rb') as file:
            for block in iter(lambda: file.read(block_size), b""):
                file_hash.update(block)

        return file_hash.hexdigest()

    def __init__(self, file_path):
        self.file_path = Path(file_path).expanduser().resolve().absolute()

        self._hash_type = 'sha256'
        self._hash = self._get_content_file_hash(self.file_path)

    def __eq__(self, other):
        if isinstance(other, _FileInformation):
            return self._hash == other._hash and \
                   self._hash_type == other._hash_type
        raise TypeError("Can compare only two `_FileInformation` objects")

    def __repr__(self):
        return f"{self.file_path.name}: " \
               f"[{self._hash_type}] {self._hash}"

    def info(self):
        """
        Returns provenance information for the file.

        Returns
        -------
        alpaca_types.File
            A named tuple with the following attributes:
            * hash : str
                SHA256 hash of the file.
            * hash_type: {'sha256'}
                String storing the hash type.
            * path : str or Path-like
                The path to the file that was hashed.
        """
        return File(hash=self._hash,
                    hash_type=self._hash_type,
                    path=self.file_path)


class _ObjectInformation(object):
    """
    Class for hashing Python objects and getting their information, supporting
    memoization.

    The object hash is the SHA1 hash of its value.

    The type is a string produced by the combination of the module where it
    was defined plus the type name (both returned by :func:`type`).

    Value hash is calculated using :func:`joblib.hash` or the builtin
    :func:`hash` function, depending on the `use_builtin_hash` parameter set
    during initialization.

    The values of objects of the builtin types `str`, `bool`, `int`, `complex`
    and `float` as well as the NumPy numeric types (e.g., `np.float64`) will
    be stored. Additional object types to be stored (e.g., `builtins.dict`)
    can be defined with the `store_values` parameter.

    The method `info` is called to obtain the provenance information
    associated with the object during tracking, as the `DataObject` named
    tuple. The relevant metadata attributes are also stored in the tuple.

    As the same object may be hashed several times during a single analysis
    step, a builtin memoizer stores all hashes that are computed by object ID
    (according to :func:`id`).

    Parameters
    ----------
    use_builtin_hash : list, optional
        List of package names whose object hashes will be computed using the
        Python builtin `hash` function, instead of `joblib.hash` function.
        Default: None
    store_values : list, optional
        List of object types whose values will be stored in the provenance
        information (e.g., `builtins.dict`). This is in addition to the
        builtin types `str`, `bool`, `int`, `complex` and `float` as well as
        the NumPy numeric types (e.g., `np.float64`). The values of these are
        always stored.
        Default: None
    """

    # This is a list of object attributes that provide relevant provenance
    # information. Whether the object has one defined, it will be captured.
    _metadata_attributes = ('units', 'shape', 'dtype', 't_start', 't_stop',
                            'id', 'nix_name', 'dimensionality', 'pid',
                            'create_time')

    def __init__(self, use_builtin_hash=None, store_values=None):
        self._hash_memoizer = dict()
        self._use_builtin_hash = copy(use_builtin_hash) \
            if use_builtin_hash is not None else []
        self._store_values = copy(store_values)\
            if store_values is not None else []

    @staticmethod
    def _get_object_package(obj):
        # Returns the string with the name of the package where the object
        # is defined (e.g., neo.core.SpikeTrain -> 'neo')
        module = inspect.getmodule(obj)
        package = ""
        if module is not None:
            package = module.__name__.split(".")[0]
        return package

    def _get_object_hash(self, obj, obj_type, obj_id, package):
        # Computes the hash for `obj`. `obj_type` and `package` are the
        # string representations of the type and package, and `obj_id` the
        # `id()` of the object

        logger.debug(f"{obj_type}, id={obj_id}")

        # If we already computed the hash for the object during this function
        # call, retrieve it from the memoized values
        if obj_id in self._hash_memoizer:
            return self._hash_memoizer[obj_id]

        logger.debug("Hashing")

        hash_method = None
        if package in self._use_builtin_hash:
            # Use the builtin hashing function instead of joblib's. This avoids
            # the case where object changes result in multiple object hashes,
            # which will produce a complex provenance track
            object_hash = hash(obj)
            hash_method = "Python_hash"
        else:
            # Check if the object is a container of objects that should be
            # hashed with the Python builtin function. For NumPy arrays, we
            # restrict this to arrays of dtype=object, as they are the ones
            # that can contain objects
            container_builtin_hash = False
            if isinstance(obj, Iterable) and not (
                    isinstance(obj, np.ndarray) and obj.dtype != object):

                iterator = obj if not isinstance(obj, np.ndarray) \
                    else obj.ravel()

                # Loop over elements. If any element is not from the requested
                # packages, abort the loop
                container_builtin_hash = True
                for element in iterator:
                    container_builtin_hash = \
                        container_builtin_hash and \
                        (self._get_object_package(element) in
                         self._use_builtin_hash)

                    if not container_builtin_hash:
                        break

            if container_builtin_hash:
                # We also have to use the builtin hash if objects from the
                # requested packages are stored in containers (e.g., NumPy
                # arrays with matplotlib Axes objects).

                iterator = obj if not isinstance(obj, np.ndarray) \
                    else obj.ravel()
                object_hash = joblib.hash(
                    tuple([hash(element) for element in iterator]),
                    hash_name='sha1'
                )
                hash_method = "Python_hash"
            else:
                # Other objects, like Neo, Quantity and NumPy arrays, use
                # joblib's hash function
                object_hash = joblib.hash(obj, hash_name='sha1')
                hash_method = "joblib_SHA1"

        # Memoize the hash
        self._hash_memoizer[obj_id] = (object_hash, hash_method)

        return object_hash, hash_method

    def info(self, obj):
        """
        Returns provenance information for the object, as the `DataObject`
        named tuple.

        Metadata (e.g., annotations in Neo objects) is also captured. Any
        relevant attributes are also captured as metadata.

        If the object is None, then the hash is replaced by a unique id for
        the object.

        Parameters
        ----------
        obj : object
            Python object to get the provenance information.

        Returns
        -------
        alpaca_types.DataObject
            A named tuple with the following attributes:
            * hash : str or UUID
                Hash of the object. For None objects, it will be an UUID
                generated to uniquely identify the object.
            * hash_method : {"Python_hash", "joblib_SHA1", "UUID"}
                Hash function used in the computation. If the
                :attr:`use_builtin_hash` list is defined, the builtin Python
                `hash` function is used for objects of the packages in the
                list.
                For None objects, the value will be "None".
            * type: str
                Type of the object.
            * id : int
                Reference for the object.
            * details : dict
                Extended information (metadata) on the object.
            * value : object
                For builtin objects (`str`, `int`, `float`, `bool`, `complex`)
                or equivalent objects (e.g. `numpy.float64`), the value is
                stored. Additional object types specified with the
                :attr:`store_values` list will also be stored.
        """
        type_information = type(obj)
        obj_type = f"{type_information.__module__}.{type_information.__name__}"
        obj_id = id(obj)

        # All Nones will have the same hash. Use UUID instead
        if obj is None:
            unique_id = uuid.uuid4()
            return DataObject(hash=unique_id, hash_method="UUID",
                              type=obj_type, id=obj_id, details={},
                              value=None)

        # Here we can extract specific metadata to record
        details = {}

        # Currently fetching the whole instance dictionary
        if hasattr(obj, '__dict__'):
            # Need to copy otherwise the hashes change
            details = copy(obj.__dict__)

        # Store specific attributes that are relevant for arrays, quantities
        # Neo objects, and AnalysisObjects
        for attr in self._metadata_attributes:
            if hasattr(obj, attr):
                details[attr] = getattr(obj, attr)

        # Compute object hash
        package = self._get_object_package(obj)
        obj_hash, hash_method = self._get_object_hash(obj=obj,
                                                      obj_type=obj_type,
                                                      obj_id=obj_id,
                                                      package=package)

<<<<<<< HEAD
        # Add ontology information if not present
        if (not ONTOLOGY_INFORMATION.get(obj_type) and
            _OntologyInformation.get_ontology_information(obj)):
            ONTOLOGY_INFORMATION[obj_type] = _OntologyInformation(obj)
=======
        # Store object value
        obj_value = None
        if isinstance(obj, (str, bool, Number)):
            obj_value = obj
        elif obj_type in self._store_values:
            obj_value = str(obj)
>>>>>>> e2285853

        return DataObject(hash=obj_hash, hash_method=hash_method,
                          type=obj_type, id=obj_id, details=details,
                          value=obj_value)<|MERGE_RESOLUTION|>--- conflicted
+++ resolved
@@ -313,19 +313,17 @@
                                                       obj_id=obj_id,
                                                       package=package)
 
-<<<<<<< HEAD
         # Add ontology information if not present
         if (not ONTOLOGY_INFORMATION.get(obj_type) and
             _OntologyInformation.get_ontology_information(obj)):
             ONTOLOGY_INFORMATION[obj_type] = _OntologyInformation(obj)
-=======
+
         # Store object value
         obj_value = None
         if isinstance(obj, (str, bool, Number)):
             obj_value = obj
         elif obj_type in self._store_values:
             obj_value = str(obj)
->>>>>>> e2285853
 
         return DataObject(hash=obj_hash, hash_method=hash_method,
                           type=obj_type, id=obj_id, details=details,
