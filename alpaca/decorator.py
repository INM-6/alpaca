"""
This module implements a function decorator to support provenance capture
during the execution of analysis scripts in Python.
"""

from functools import wraps
from collections.abc import Iterable
from collections import defaultdict

from importlib.metadata import version, PackageNotFoundError
import inspect
import ast
import datetime
import logging
import uuid

from alpaca.alpaca_types import FunctionExecution, FunctionInfo, Container
from alpaca.data_information import _ObjectInformation, _FileInformation
from alpaca.code_analysis.ast import _CallAST
from alpaca.code_analysis.source_code import _SourceCode
from alpaca.serialization import AlpacaProvDocument
from alpaca.serialization.identifiers import _get_function_name
from alpaca.utils.files import RDF_FILE_FORMAT_MAP
from alpaca.settings import _ALPACA_SETTINGS
from alpaca.ontology.annotation import _OntologyInformation, ONTOLOGY_INFORMATION

from pprint import pprint


VAR_POSITIONAL = inspect.Parameter.VAR_POSITIONAL
COMPREHENSION_FRAMES = ("<listcomp>", "<dictcomp>", "<setcomp>")


# Create logger and set configuration
logger = logging.getLogger(__file__)
log_handler = logging.StreamHandler()
log_handler.setFormatter(logging.Formatter("[%(asctime)s] alpaca.decorator -"
                                           " %(levelname)s: %(message)s"))
logger.addHandler(log_handler)
logger.propagate = False


class Provenance(object):
    """
    Class to capture and store provenance information in Python scripts.

    The class is a callable object, to be used as a decorator to every function
    call from the script that will be tracked.

    Parameters
    ----------
    inputs : list of str
        Names of the arguments that are considered inputs to the function.
        An input is a variable or value with which the function will perform
        some computation or action. Arguments that only control the behavior
        of the function are considered parameters. The names can be for both
        positional or keyword arguments. Every argument that is not named in
        `inputs`, `container_input`, `file_input` or `file_output` will be
        considered as a parameter. If None, this parameter is ignored. If a
        function does not take any input (e.g., functions that generate data),
        `inputs` can be set to an empty list or None.
    file_input : list of str, optional
        Names of the arguments that represent file(s) read from the disk by
        the function. Their hashes will be computed and stored.
        Default: None
    file_output : list of str, optional
        Names of the arguments that represent file(s) write to the disk by
        the function. The hashes will be computed and stored.
        Default: None
    container_input : list of str, optional
        Names of the arguments that are containers of data (e.g., a list with
        data structures used by the function). Alpaca will track and identify
        the elements inside the container, instead of the container itself.
        Default: None
    container_output : bool or int, optional
        The function outputs data inside a container (e.g., a list).
        If True, Alpaca will track and identify the elements inside the
        container, instead of the container itself. It will iterate over the
        function output object and identify the individual elements. However,
        for dictionary outputs, the dictionary object is identified together
        with its elements, to retain information on the keys. For other
        containers, the container object is not identified.
        If an integer, this defines a multiple-level (nested) container. The
        number defines the depth for which to identify and serialize the
        objects. In this case, the function output object will always be
        identified together with the element tree.
        Default: False

    Attributes
    ----------
    active : bool
        If True, provenance tracking is active.
        If False, provenance tracking is suspended.
        This attribute is set using the :func:`activate`/:func:`deactivate`
        interface functions.
    history : list of FunctionExecution
        All events that were tracked. Each function call is structured in a
        named tuple `FunctionExecution` that stores:

        * 'function': `FunctionInfo` named tuple;
        * 'inputs': `dict` with the `DataObject` or `File` named tuples
          associated with every input value to the function;
        * 'params': `dict` with the positional/keyword argument names that are
          not data/file input/file output as keys. Values are the value of each
          argument as passed to the function call;
        * 'output': `dict` with the `DataObject` or `File` named tuples
          associated with the values returned by the function or files written
          to the disk;
        * 'arg_map': names of the positional arguments;
        * 'kwarg_map': names of the keyword arguments;
        * 'call_ast': `ast.AST` object containing the Abstract Syntax Tree
          of the code that generated the function call.
        * 'code_statement': `str` with the code statement calling the function.
        * 'time_stamp_start', 'time_stamp_end': `str` with the ISO
          representation of the start and end times of the function execution;
        * 'return_targets': names of the variables that store the function
          output(s) in the source code;
        * 'order': integer defining the order of this function call in the
           whole tracking history.
        * 'execution_id': `str` with the UUID of the particular function
           execution tracked.
    source_file : str
        Path to the script file being tracked.
    session_id : str
        Unique identifier (UUID) for this script execution.
    inputs : list
        Names of the function arguments that are considered inputs.
    file_inputs : list
        Names of the function arguments that are considered file inputs.
    file_outputs : list
        Names of the function arguments that are considered file outputs.
    container_inputs : list
        Names of the function arguments that are considered containers of
        data.
    container_output : bool
        True if the function outputs data in a container.

    Raises
    ------
    ValueError
        If `inputs` is not a list or not None.

    """

    active = False
    history = []
    session_id = None
    script_info = None

    source_file = None
    calling_frame = None

    _call_count = 0

    def __init__(self, inputs, file_input=None, file_output=None,
                 container_input=None, container_output=False):
        if inputs is None:
            inputs = []
        if file_input is None:
            file_input = []
        if file_output is None:
            file_output = []
        if container_input is None:
            container_input = []

        if not isinstance(inputs, list):
            raise ValueError("`inputs` must be a list")

        # Store the names of the arguments that are file input/outputs
        # or container inputs
        self.file_inputs = [f_input for f_input in file_input
                            if f_input is not None]
        self.file_outputs = [f_output for f_output in file_output
                             if f_output is not None]
        self.container_inputs = [c_input for c_input in container_input
                                 if c_input is not None]

        # Store the names of arguments that are inputs
        self.inputs = inputs

        self.container_output = container_output
        self._tracking_container_output = \
            ((isinstance(container_output, bool) and container_output) or
             (not isinstance(container_output, bool) and container_output >= 0))

    def _insert_static_information(self, tree, data_info, function,
                                   time_stamp):
        # Use an `ast.NodeVisitor` to find the `Call` node that corresponds to
        # the current `FunctionExecution`. It will fetch static relationships
        # between variables and attributes, and link to the inputs and outputs
        # of the function. The `data_info` object is passed, to use hash
        # memoization in case the hash of some object is already computed for
        # this call.
        ast_visitor = _CallAST(provenance_tracker=self, data_info=data_info,
                               function=function, time_stamp=time_stamp)
        ast_visitor.visit(tree)

    @staticmethod
    def _process_input_arguments(function, args, kwargs):
        # Inspect the arguments to extract the ones defined as inputs.
        # Values are stored in a dictionary with the argument name as key.
        # If signature inspection is not possible, the inputs are stored by
        # order in the function call, with the index as keys. The function
        # also returns the parameters (arguments that are not inputs), with
        # their default values.

        # Initialize dictionaries and lists
        input_data = {}
        input_args_names = []
        input_kwargs_names = []

        try:
            # Get the function signature and bind the arguments, obtaining a
            # dictionary with argument name as keys and argument value as
            # values
            fn_sig = inspect.signature(function)
            func_parameters = fn_sig.bind(*args, **kwargs)

            # Get the default argument values, to store them in case they
            # were not passed in the call
            default_args = {k: v.default
                            for k, v in fn_sig.parameters.items()
                            if v.default is not inspect.Parameter.empty}

            # For each item in the bound arguments dictionary...
            for arg_name, arg_value in func_parameters.arguments.items():

                # Get the description of the current argument by its name
                cur_parameter = \
                    func_parameters.signature.parameters[arg_name]

                # If this argument is one of possible default values, remove
                # it, since the user has passed a value explicitly
                if arg_name in default_args:
                    default_args.pop(arg_name)

                # If the argument is variable positional (i.e., *arg) we will
                # store its value in the input dictionary as the Container
                # named tuple. This signals that this argument's value is
                # multiple. Otherwise, we just store the argument value.
                if cur_parameter.kind != VAR_POSITIONAL:
                    input_data[arg_name] = arg_value
                else:
                    # Variable positional arguments are stored as
                    # the named tuple Container.
                    input_data[arg_name] = Container(arg_value)

                # Store the argument name in the appropriate list
                if arg_name in kwargs:
                    input_kwargs_names.append(arg_name)
                else:
                    input_args_names.append(arg_name)

            # Add the default argument names to the list of kwargs names
            input_kwargs_names.extend(default_args.keys())

        except ValueError:
            # Can't inspect signature. Append args/kwargs by order
            for arg_index, arg in enumerate(args):
                input_data[arg_index] = arg
                input_args_names.append(arg_index)

            # Keyword arguments index start after the last positional argument
            kwarg_start = len(input_data)
            for kwarg_index, kwarg in enumerate(kwargs,
                                                start=kwarg_start):
                input_data[kwarg_index] = kwarg
                input_kwargs_names.append(kwarg_index)

            # No default arguments
            default_args = {}

        return input_data, input_args_names, input_kwargs_names, default_args

    @staticmethod
    def _get_module_version(module):

        if not (module is None or module.startswith("__main__")):
            # User-defined functions in the running script do not have a
            # version
            package = module.split(".")[0]
            try:
                return version(package)
            except PackageNotFoundError:
                # When running unit tests or using user-defined functions
                # imported from a source file
                return ""
        return ""

    def _get_calling_line_number(self, frame):
        # Get the line number of the current call.
        # For that, we need to find the frame containing the call, starting
        # from `frame`, which is the current frame being executed.
        lineno = None

        # Extract information and calling function name in `frame`
        frame_info = inspect.getframeinfo(frame)
        function_name = frame_info.function

        if function_name in COMPREHENSION_FRAMES:
            # For comprehensions, we need to check the frame above,
            # as this creates a function named <*comp>. We use a while loop
            # in case of nested comprehensions.
            while function_name in COMPREHENSION_FRAMES:
                frame = frame.f_back
                frame_info = inspect.getframeinfo(frame)
                function_name = frame_info.function
        elif function_name == 'wrapper':
            # For functions with a decorator, we need to skip the decorator
            frame = frame.f_back
            frame_info = inspect.getframeinfo(frame)
            function_name = frame_info.function

        # If the frame corresponds to the script file and the tracked function,
        # we get the line number
        if (frame_info.filename == self.source_file and
                function_name == self._source_code.source_name):
            lineno = frame.f_lineno

        return lineno

    @staticmethod
    def _is_class_constructor(function_name):
        names = function_name.split(".")
        return len(names) == 2 and names[-1] == "__init__"

    def _capture_code_and_function_provenance(self, lineno, function):

        # 1. Capture Abstract Syntax Tree (AST) of the call to the
        # function. We need to check the source code in case the
        # call spans multiple lines. In this case, we fetch the
        # full statement using the code analyzer.
        source_line = \
            self._source_code.extract_multiline_statement(lineno)
        ast_tree = ast.parse(source_line)
        logger.debug(f"Line {lineno} -> {source_line}")

        # 2. Check if there is an assignment to one or more
        # variables. This will be used to identify if there are
        # multiple output nodes. This is needed because just
        # checking if `function_output` is tuple does not work if
        # the function is actually returning a tuple.
        return_targets = []
        if isinstance(ast_tree.body[0], ast.Assign):
            assign_target = ast_tree.body[0].targets[0]
            if isinstance(assign_target, ast.Tuple):
                return_targets = [target.id for target in
                                  assign_target.elts]
            elif isinstance(assign_target, ast.Name):
                return_targets = [assign_target.id]
            else:
                # This branch should not be reachable
                raise ValueError("Unknown assign target!")

        # 3. Extract function name and information
        function_name = function.__qualname__
<<<<<<< HEAD
        module_version = self._get_module_version(module=module,
                                                  function_name=function_name)

=======
        module = None
        try:
            module = getattr(function, '__module__')
        except AttributeError:
            # Case of method descriptors
            if type(function).__qualname__ == "method_descriptor":
                module = getattr(function.__objclass__, '__module__')

        module_version = self._get_module_version(module)
>>>>>>> 5d46ea72
        function_info = FunctionInfo(name=function_name, module=module,
                                     version=module_version)

        function_id = _get_function_name(function_info)
        if not ONTOLOGY_INFORMATION.get(function_id):
            if _OntologyInformation.get_ontology_information(function):
                ONTOLOGY_INFORMATION[function_id] = \
                    _OntologyInformation(function)

        return source_line, ast_tree, return_targets, function_info

    def _capture_input_and_parameters_provenance(self, function, args, kwargs,
        ast_tree, function_info, time_stamp_start, builtin_object_hash):

        # 1. Extract the parameters passed to the function and store them in
        # the `input_data` dictionary.
        # Two separate lists with the names according to the arg/kwarg order
        # are also constructed, to map to the `args` and `keywords` fields
        # of the AST nodes. Also, the list of all arguments whose values taken
        # are defaults is returned as the `default_args` dictionary.

        input_data, input_args_names, input_kwargs_names, default_args = \
            self._process_input_arguments(function, args, kwargs)

        # 2. Create parameters/input descriptions for the graph.
        # Here the inputs, but not the parameters passed to the function, are
        # hashed using the `_ObjectInformation` object.
        # Inputs are defined by the parameter `inputs` when initializing the
        # decorator, and stored as the attribute `inputs`. If one parameter
        # is defined as a `file_input` in the initialization, a hash to the
        # file is obtained using the `_FileInformation` object. If one
        # parameter is defined as `container_input` in the initialization, its
        # elements are hashed and stored if the value is iterable.
        # After this step, all hashes and metadata of input parameters/files
        # are going to be stored in the dictionary `inputs`.

        data_info = _ObjectInformation(use_builtin_hash=builtin_object_hash)

        # Initialize parameter list with all default arguments that were not
        # passed to the function
        parameters = default_args

        inputs = {}
        for key, input_value in input_data.items():
            if key in self.inputs:
                if isinstance(input_value, Container):
                    # If the argument is multiple, hash each value
                    # tuple and store them inside a `Container` namedtuple so
                    # that we know this is a multiple input
                    var_input_list = []
                    for var_arg in input_value.elements:
                        var_input_list.append(data_info.info(var_arg))
                    inputs[key] = Container(tuple(var_input_list))
                else:
                    inputs[key] = data_info.info(input_value)

            elif key in self.file_inputs:
                # Input is from a file. Hash using `_FileInformation`
                inputs[key] = _FileInformation(input_value).info()

            elif key in self.container_inputs and \
                    (isinstance(input_value, Iterable) or
                     hasattr(input_value, "__getitem__")):
                # This is a container. Iterate over elements and store inside
                # a `Container` namedtuple
                container_elements = [data_info.info(element)
                                      for element in input_value]
                inputs[key] = Container(tuple(container_elements))

            elif key not in self.file_outputs:
                # The remainder argument is also not an output file, so this
                # is a parameter to the function.
                parameters[key] = input_value

        # 3. Analyze AST and fetch static relationships in the
        # input/output and other variables/objects in the script
        self._insert_static_information(tree=ast_tree, data_info=data_info,
                                        function=function_info.name,
                                        time_stamp=time_stamp_start)

        return inputs, parameters, input_args_names, input_kwargs_names, \
            input_data

    def _add_container_relationships(self, container, data_info, level,
                                     time_stamp_start, execution_id):
        # For every element of the container, add a subscript relationship
        # This ensures that the indexing information is captured and
        # described. The hash memoization will prevent multiple hashing.
        input_object = data_info.info(container)

        if isinstance(container, dict):
            iterator = container.items()
        elif isinstance(container, Iterable) or \
                hasattr(container, "__getitem__"):
            iterator = enumerate(container)
        else:
            iterator = enumerate([container])

        for index, element in iterator:
            output_object = data_info.info(element)
            self.history.append(
                FunctionExecution(
                    function=FunctionInfo(name='subscript', module="",
                                          version=""),
                    input={0: input_object},
                    params={'index': index},
                    output={0: output_object},
                    arg_map=None,
                    kwarg_map=None,
                    call_ast=None,
                    code_statement=None,
                    time_stamp_start=time_stamp_start,
                    time_stamp_end=time_stamp_start,
                    return_targets=[],
                    order=None,
                    execution_id=execution_id))

            # If multilevel requested, process the next level.
            # This will work whether the main container is a dictionary or
            # other iterable.
            if (level is not None and
                    level < self.container_output and
                    (isinstance(element, Iterable) or
                     hasattr(container, "__getitem__"))):
                self._add_container_relationships(element, data_info,
                                                  level + 1,
                                                  time_stamp_start,
                                                  execution_id)

        return input_object

    def _capture_container_output(self, function_output, data_info,
                                  time_stamp_start, execution_id):
        level = None if isinstance(self.container_output, bool) else 0

        if isinstance(function_output, dict) or level is not None:
            container_info = self._add_container_relationships(
                function_output, data_info, level, time_stamp_start,
                execution_id)
            return {0: container_info}

        # Process simple container.
        # The container object will not be identified.
        return {index: data_info.info(item)
                for index, item in enumerate(function_output)}

    def _capture_output_provenance(self, function_output, return_targets,
                                   input_data, builtin_object_hash,
                                   time_stamp_start, execution_id,
                                   constructed_object=None):

        # In case in-place operations were performed, lets not use
        # memoization
        data_info = _ObjectInformation(use_builtin_hash=builtin_object_hash)

        # 6. Create hash for the output using `_ObjectInformation` to follow
        # individual returns. The hashes will be stored in the `outputs`
        # dictionary, with the index as the order of each returned object.
        # If the decorator was initialized with `container_output=True`, the
        # elements of the output will be hashed, if iterable.

        # If this was the `__init__` method, we do not consider the
        # None object returned, as the call is returning the
        # constructed object instance
        function_output = function_output \
            if constructed_object is None else constructed_object

        if self._tracking_container_output and \
                (isinstance(function_output, Iterable) or
                        hasattr(function_output, "__getitem__")):
            outputs = self._capture_container_output(function_output,
                                                     data_info,
                                                     time_stamp_start,
                                                     execution_id)
        else:
            if len(return_targets) < 2:
                function_output = [function_output]

            outputs = {index: data_info.info(item)
                       for index, item in enumerate(function_output)}

        # If there is a file output as defined in the decorator
        # initialization, create the hash and add as output using
        # `_FileInformation`. These outputs will be identified by the key
        # `file.X`, where X is an integer with the order of the file output
        if self.file_outputs:
            for idx, file_output in enumerate(self.file_outputs):
                outputs[f"file.{idx}"] = \
                    _FileInformation(input_data[file_output]).info()

        return outputs

    def __call__(self, function):

        @wraps(function)
        def wrapped(*args, **kwargs):

            builtin_object_hash = _ALPACA_SETTINGS[
                'use_builtin_hash_for_module']
            logger.debug(f"Builtin object hash: {builtin_object_hash}")

            lineno = None

            # If capturing provenance, get the code, function, inputs and
            # parameter information, before executing the function
            if Provenance.active:

                # For functions that are used inside other decorated functions,
                # or recursively, check if the calling frame is the one being
                # tracked. If this call comes from the frame tracked, we will
                # get the line number. Otherwise, the line number will be
                # None, and the provenance tracking block will be skipped.
                try:
                    frame = inspect.currentframe().f_back
                    lineno = self._get_calling_line_number(frame)
                finally:
                    del frame

                if lineno:
                    # Get the start time stamp
                    time_stamp_start = datetime.datetime.utcnow().isoformat()

                    # Increment the global call counter
                    Provenance._call_count += 1

                    # Create execution ID
                    execution_id = str(uuid.uuid4())

                    # Capture code and function information
                    source_line, ast_tree, return_targets, function_info = \
                        self._capture_code_and_function_provenance(
                            lineno=lineno, function=function)

                    # Capture input and parameter information
                    inputs, parameters, input_args_names, \
                        input_kwargs_names, input_data = \
                            self._capture_input_and_parameters_provenance(
                                function=function, args=args, kwargs=kwargs,
                                ast_tree=ast_tree, function_info=function_info,
                                time_stamp_start=time_stamp_start,
                                builtin_object_hash=builtin_object_hash)

            # Call the function
            function_output = function(*args, **kwargs)

            # If capturing provenance, resume capturing the output information
            if Provenance.active and lineno:

                # If this was a constructor, we work with the object defined
                # by the `self` argument
                constructed_object = None
                if self._is_class_constructor(function_info.name):
                    # Capture information of the `self` object
                    constructed_object = input_data.get('self', None)

                    # Remove `self` from the parameters, in case it was not
                    # specified as an input
                    if 'self' in parameters:
                        parameters.pop('self')

                # Capture output information
                outputs = self._capture_output_provenance(
                    function_output=function_output,
                    return_targets=return_targets, input_data=input_data,
                    builtin_object_hash=builtin_object_hash,
                    time_stamp_start=time_stamp_start,
                    execution_id=execution_id,
                    constructed_object=constructed_object)

                # Get the end time stamp
                time_stamp_end = datetime.datetime.utcnow().isoformat()

                # Create FunctionExecution tuple
                function_execution = FunctionExecution(
                    function=function_info,
                    input=inputs,
                    params=parameters,
                    output=outputs,
                    arg_map=input_args_names,
                    kwarg_map=input_kwargs_names,
                    call_ast=ast_tree,
                    code_statement=source_line,
                    time_stamp_start=time_stamp_start,
                    time_stamp_end=time_stamp_end,
                    return_targets=return_targets,
                    order=Provenance._call_count,
                    execution_id=execution_id)

                # Add to the history.
                # The history will be the base to generate the graph and
                # PROV document.
                Provenance.history.append(function_execution)

            return function_output

        return wrapped

    @classmethod
    def _get_script_variable(cls, name):
        # Access to variable values in the tracked code by name.
        return cls.calling_frame.f_locals[name]

    @classmethod
    def _set_calling_frame(cls, frame):
        """
        This method stores the frame of the code being tracked, and
        extract several information that is needed for capturing provenance.

        A `_SourceCode` object is created, to provide an interface to
        retrieve information from the code (e.g., statements given a line
        number).

        It also initializes a unique ID for the script run, and stores the
        information regarding the script file (`File` named tuple).

        Parameters
        ----------
        frame : inspect.frame
            Frame object returned by the `inspect` module. This must
            correspond to the namespace where provenance tracking was
            activated. This is automatically fetched by the interface function
            :func:`activate`.
        """

        # Store the reference to the calling frame
        cls.calling_frame = frame

        # Get the file name and function associated with the frame
        cls.source_file = inspect.getfile(frame)

        # Create a _SourceCode instance with the frame information,
        # so that we can capture provenance information later
        cls._source_code = _SourceCode(frame)

        # Create a unique identifier for the session and store script info
        cls.session_id = str(uuid.uuid4())
        cls.script_info = _FileInformation(cls.source_file).info()

    @classmethod
    def get_prov_info(cls, show_progress=False):
        """
        Returns the RDF representation of the captured provenance information
        according to the Alpaca ontology based on the W3C PROV-O.

        Parameters
        ----------
        show_progress : bool, optional
            If True, show a bar with the progress of the conversion of the
            captured provenance information to RDF.
            Default: False

        Returns
        -------
        serialization.AlpacaProvDocument
        """

        prov_document = AlpacaProvDocument()
        prov_document.add_history(script_info=cls.script_info,
                                  session_id=cls.session_id,
                                  history=cls.history,
                                  show_progress=show_progress)
        return prov_document

    @classmethod
    def clear(cls):
        """
        Clears all the history, resets the execution counter to zero,
        and removes script information.
        """
        cls.history.clear()
        cls._call_count = 0
        cls.script_info = None


##############################################################################
# Interface functions
##############################################################################

def activate(clear=False):
    """
    Activates provenance tracking within the script.

    Parameters
    ----------
    clear : bool, optional
        If True, the history is cleared and execution counter is reset to
        zero.
        Default: False
    """
    if clear:
        Provenance.clear()

    # To access variables in the same namespace where the function is called,
    # and get information from the source code, the previous frame in the
    # stack needs to be saved.
    Provenance._set_calling_frame(inspect.currentframe().f_back)
    Provenance.active = True


def deactivate():
    """
    Deactivates provenance tracking within Elephant.
    """
    Provenance.calling_frame = None
    Provenance.active = False


def print_history():
    """
    Print all executions in the provenance track history.
    """
    pprint(Provenance.history)


def save_provenance(file_name=None, file_format='ttl',show_progress=False):
    """
    Serialize provenance information to RDF according to the Alpaca ontology
    based on the W3C PROV Ontology (PROV-O).

    Parameters
    ----------
    file_name : str or Path-like, optional
        Destination file to serialize the provenance information.
        If None, the function will return a string containing the provenance
        information in the specified format.
        Default: None
    file_format : {'json-ld', 'n3', 'nt', 'hext', 'pretty-xml', 'trig', 'turtle', 'longturtle', 'xml', 'ttl', 'rdf', 'json'}
        Format into which the provenance data is serialized. The formats are
        the ones accepted by RDFLib. Some shortucts are defined for common
        file extensions:

        * 'ttl': Turtle
        * 'rdf': RDF/XML
        * 'json': JSON-LD

        Default: 'ttl'
    show_progress : bool, optional
        If True, show a bar with the progress of the serialization to RDF.
        Default: False

    Returns
    -------
    str or None
        If `file_name` is None, the function returns the PROV information as
        a string. If a file destination was informed, the return is None.
    """
    # If provenance was not captured, there will be no information for the
    # script. No information will be serialized.
    if not Provenance.script_info:
        return

    if file_format in RDF_FILE_FORMAT_MAP:
        file_format = RDF_FILE_FORMAT_MAP[file_format]

    prov_document = Provenance.get_prov_info(show_progress=show_progress)
    prov_data = prov_document.serialize(file_name, file_format=file_format)
    return prov_data<|MERGE_RESOLUTION|>--- conflicted
+++ resolved
@@ -354,11 +354,6 @@
 
         # 3. Extract function name and information
         function_name = function.__qualname__
-<<<<<<< HEAD
-        module_version = self._get_module_version(module=module,
-                                                  function_name=function_name)
-
-=======
         module = None
         try:
             module = getattr(function, '__module__')
@@ -368,7 +363,6 @@
                 module = getattr(function.__objclass__, '__module__')
 
         module_version = self._get_module_version(module)
->>>>>>> 5d46ea72
         function_info = FunctionInfo(name=function_name, module=module,
                                      version=module_version)
 
