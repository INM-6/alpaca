"""
This class provides functionality to serialize/deserialize the provenance
using an ontology based on the W3C Provenance Ontology (PROV-O). The Alpaca
ontology is used to serialize the provenance information captured by Alpaca as
RDF files.

.. autoclass:: alpaca.AlpacaProvDocument
    :members:

"""

from itertools import product
from collections import defaultdict

from rdflib import Graph, URIRef, BNode, Literal
from rdflib.namespace import RDF, PROV, XSD

from alpaca.ontology import ALPACA
from alpaca.serialization.identifiers import (data_object_identifier,
                                              file_identifier,
                                              function_identifier,
                                              script_identifier,
                                              execution_identifier,
                                              _get_function_name)
from alpaca.serialization.converters import _ensure_type
from alpaca.serialization.neo import _neo_object_metadata

from alpaca.utils.files import _get_prov_file_format
from alpaca.alpaca_types import DataObject, File, Container
<<<<<<< HEAD
from alpaca.ontology.annotation import _OntologyInformation, ONTOLOGY_INFORMATION
=======
from alpaca.settings import _ALPACA_SETTINGS
>>>>>>> 5d46ea72

from tqdm import tqdm

def _add_name_value_pair(graph, uri, predicate, name, value):
    # Add a relationship defined by `predicate` using a blank node as object.
    # The object will be of type `alpaca:NameValuePair`.
    blank_node = BNode()
    graph.add((uri, predicate, blank_node))
    graph.add((blank_node, RDF.type, ALPACA.NameValuePair))
    graph.add((blank_node, ALPACA.pairName, Literal(name)))
    graph.add((blank_node, ALPACA.pairValue, Literal(value)))
    return blank_node


class AlpacaProvDocument(object):
    """
    Generates a file using the Alpaca ontology (based on W3C PROV-O) from
    the history records captured during the execution of a Python script,
    or reads a serialized file into an RDF graph object.

    Attributes
    ----------
    graph : rdflib.Graph
        Provenance data represented as an RDF graph, using the Alpaca ontology
        based on PROV-O.

    Notes
    -----
    For convenience, you can serialize the active history easily by just using
    the :func:`save_provenance` in :ref:`interface`. This class should
    be used only if you want to access the data as an RDF graph or to manually
    control the serialization.
    """

    def __init__(self):
        self.graph = Graph()
<<<<<<< HEAD
        namespace_manager = self.graph.namespace_manager
        namespace_manager.bind('alpaca', ALPACA)
        namespace_manager.bind('prov', PROV)

        # Gets all OntologyInformation objects generated with annotation
        # information during the run. Update the current graph namespaces
        # accordingly
        _OntologyInformation.bind_namespaces(namespace_manager)
=======
        self.graph.namespace_manager.bind('alpaca', ALPACA)
        self.graph.namespace_manager.bind('prov', PROV)
        self._authority = _ALPACA_SETTINGS['authority']
>>>>>>> 5d46ea72

        # Metadata plugins are used for packages (e.g., Neo) that require
        # special handling of metadata when adding to the PROV records.
        # Plugins are external functions that take the graph, the object URI,
        # and the metadata dict as parameters.
        self._metadata_plugins = {
            'neo': _neo_object_metadata
        }

        # Set to store all entity URIs that are added to the graph, so that
        # there is a fast lookup
        self._entity_uris = set()

    # PROV relationships methods

    def _wasAttributedTo(self, entity, agent):
        self.graph.add((entity, PROV.wasAttributedTo, agent))

    def _wasAssociatedWith(self, activity, agent):
        self.graph.add((activity, PROV.wasAssociatedWith, agent))

    def _wasDerivedFrom(self, used_entity, generated_entity):
        self.graph.add((generated_entity, PROV.wasDerivedFrom, used_entity))

    def _wasGeneratedBy(self, entity, activity):
        self.graph.add((entity, PROV.wasGeneratedBy, activity))

    def _used(self, activity, entity):
        self.graph.add((activity, PROV.used, entity))

    # Agent methods

    def _add_ScriptAgent(self, script_info, session_id):
        # Adds a ScriptAgent record from the Alpaca PROV model
        uri = URIRef(script_identifier(script_info, session_id,
                                       self._authority))
        self.graph.add((uri, RDF.type, ALPACA.ScriptAgent))
        self.graph.add((uri, ALPACA.scriptPath, Literal(script_info.path)))
        return uri

    # Activity methods

    def _add_Function(self, function_info):
        # Adds a Function record from the Alpaca PROV model
        uri = URIRef(function_identifier(function_info, self._authority))
        self.graph.add((uri, RDF.type, ALPACA.Function))
        self.graph.add((uri, ALPACA.functionName,
                        Literal(function_info.name)))
        self.graph.add((uri, ALPACA.implementedIn,
                        Literal(function_info.module)))
        self.graph.add((uri, ALPACA.functionVersion,
                        Literal(function_info.version)))
        return uri

    def _add_ontology_information(self, uri, info_id, information_type,
                                  element=None):
        ontology_info = ONTOLOGY_INFORMATION.get(info_id)
        if ontology_info:
            class_iri = ontology_info.get_iri(information_type, element)
            if class_iri:
                self.graph.add((uri, RDF.type, class_iri))

    def _add_FunctionExecution(self, script_info, session_id, execution_id,
                               function_info, params, execution_order,
                               code_statement, start, end, function,
                               ontology_info=None):
        # Adds a FunctionExecution record from the Alpaca PROV model
        uri = URIRef(execution_identifier(
            script_info, function_info, session_id, execution_id,
            self._authority))
        self.graph.add((uri, RDF.type, ALPACA.FunctionExecution))

        self._add_ontology_information(uri, ontology_info, 'function')

        self.graph.add((uri, PROV.startedAtTime,
                        Literal(start, datatype=XSD.dateTime)))
        self.graph.add((uri, PROV.endedAtTime,
                        Literal(end, datatype=XSD.dateTime)))
        self.graph.add((uri, ALPACA.codeStatement, Literal(code_statement)))
        self.graph.add((uri, ALPACA.executionOrder,
                        Literal(execution_order, datatype=XSD.integer)))
        self.graph.add((uri, ALPACA.usedFunction, function))

        for name, value in params.items():
            value = _ensure_type(value)
            parameter_node = _add_name_value_pair(self.graph, uri,
                                                  ALPACA.hasParameter,
                                                  name, value)
            self._add_ontology_information(parameter_node,
                                           ontology_info, 'arguments', name)
        return uri

    # Entity methods

    def _add_DataObjectEntity(self, info):
        # Adds a DataObjectEntity from the Alpaca PROV model
        # If the entity already exists, skip it
        uri = URIRef(data_object_identifier(info, self._authority))

        if uri in self._entity_uris:
            return uri
        self.graph.add((uri, RDF.type, ALPACA.DataObjectEntity))
        self.graph.add((uri, ALPACA.hashSource, Literal(info.hash_method)))
        self._add_ontology_information(uri, info.type, 'data_object')
        self._add_entity_metadata(uri, info)
        self._entity_uris.add(uri)
        return uri

    def _add_FileEntity(self, info):
        # Adds a FileEntity from the Alpaca PROV model
        uri = URIRef(file_identifier(info, self._authority))
        self.graph.add((uri, RDF.type, ALPACA.FileEntity))
        self.graph.add((uri, ALPACA.filePath,
                        Literal(info.path, datatype=XSD.string)))
        return uri

    def _add_entity_metadata(self, uri, info):
        # Add data object metadata (attributes, annotations) to the entities,
        # using properties from the Alpaca PROV model
        package_name = info.type.split(".")[0]
        metadata = info.details

        if package_name in self._metadata_plugins:
            # Handle objects like Neo objects (i.e., to avoid dumping all the
            # information in collections such as `segments` or `events`)
            self._metadata_plugins[package_name](self.graph, uri, metadata)
        else:
            # Add metadata using default handling, i.e., all attributes
            for name, value in metadata.items():
                # Make sure that types such as list and Quantity are handled
                value = _ensure_type(value)

                _add_name_value_pair(self.graph, uri=uri,
                                     predicate=ALPACA.hasAttribute,
                                     name=name,
                                     value=value)

    def _add_membership(self, container, child, params):
        # Add membership relationships according to the standard PROV model
        # and properties specific to the Alpaca PROV model
        predicates = {
            'name': ALPACA.fromAttribute,
            'index': ALPACA.containerIndex,
            'slice': ALPACA.containerSlice,
        }

        for name, value in params.items():
            predicate = predicates[name]
            self.graph.add((child, predicate, Literal(value)))
        self.graph.add((container, PROV.hadMember, child))

    def _create_entity(self, info):
        # Create an Alpaca PROV Entity based on DataObject/File information
        if isinstance(info, DataObject):
            return self._add_DataObjectEntity(info)
        elif isinstance(info, File):
            return self._add_FileEntity(info)
        raise ValueError("Invalid entity!")

    # Interface methods

    def _add_function_execution(self, execution, script_agent, script_info,
                                session_id):
        # Add one `FunctionExecution` record to the file, and generate all the
        # provenance semantic relationships

        def _is_membership(function_info):
            name = function_info.name
            return name in ("attribute", "subscript")

        function_info = execution.function
        if _is_membership(function_info):
            # attributes and subscripting operations
            container = execution.input[0]
            child = execution.output[0]
            container_entity = self._create_entity(container)
            if PROV.wasAttributedTo not in \
                    self.graph.predicates(container_entity, script_agent):
                self._wasAttributedTo(container_entity, script_agent)
            child_entity = self._create_entity(child)
            self._add_membership(container_entity, child_entity,
                                 execution.params)
        else:
            # This is a function execution. Add Function activity
            cur_function = self._add_Function(function_info)

            # ID to identify ontology annotations
            info_id = _get_function_name(function_info)

            # Get the FunctionExecution node with function parameters and
            # other provenance info
            cur_activity = self._add_FunctionExecution(
                script_info=script_info, session_id=session_id,
                execution_id=execution.execution_id,
                function_info=function_info, params=execution.params,
                execution_order=execution.order,
                code_statement=execution.code_statement,
                start=execution.time_stamp_start,
                end=execution.time_stamp_end,
                function=cur_function, ontology_info=info_id
            )

            # Add all the inputs as entities, and create a `used` association
            # with the activity. URNs differ when the input is a file or
            # Python object.
            input_entities = []
            for key, value in execution.input.items():
                cur_entities = []

                if isinstance(value, Container):
                    # If this is a Container, several objects are inside.
                    for element in value.elements:
                        cur_entities.append(self._create_entity(element))
                else:
                    cur_entities.append(self._create_entity(value))

                input_entities.extend(cur_entities)

                for cur_entity in cur_entities:
                    self._used(activity=cur_activity, entity=cur_entity)
                    self._wasAttributedTo(entity=cur_entity,
                                          agent=script_agent)

            # Add all the outputs as entities, and create the `wasGenerated`
            # relationship.
            output_entities = []
            for key, value in execution.output.items():
                cur_entity = self._create_entity(value)
                output_entities.append(cur_entity)
                self._wasGeneratedBy(entity=cur_entity, activity=cur_activity)
                self._wasAttributedTo(entity=cur_entity, agent=script_agent)
                self._add_ontology_information(cur_entity, info_id,
                                               'returns', element=key)

            # Iterate over the input/output pairs to add the `wasDerived`
            # relationship
            for input_entity, output_entity in \
                    product(input_entities, output_entities):
                self._wasDerivedFrom(used_entity=input_entity,
                                     generated_entity=output_entity)

            # Associate the activity to the script
            self._wasAssociatedWith(activity=cur_activity, agent=script_agent)

    def add_history(self, script_info, session_id, history,
                    show_progress=False):
        """
        Adds a history of `FunctionExecution` records captured by Alpaca to an
        RDF document using the Alpaca PROV ontology. The script is added as
        a `ScriptAgent` agent.

        Parameters
        ----------
        script_info : alpaca_types.File
            Named tuple with the information on the script being tracked
            (hash and file path).
        session_id : str
            Unique identifier for this script execution.
        history : list of FunctionExecution
            Provenance history to be serialized as RDF using PROV.
        show_progress : bool, optional
            If True, show the progress of the provenance history serialization.
            Default: False
        """
        script_agent = self._add_ScriptAgent(script_info, session_id)
        for execution in tqdm(history, desc="Serializing provenance history",
                              disable=not show_progress):
            self._add_function_execution(execution, script_agent, script_info,
                                         session_id)

    def read_records(self, file_name, file_format='turtle'):
        """
        Reads PROV data that was previously serialized as RDF.

        Parameters
        ----------
        file_name : str or Path-like
            Location of the file with PROV data to be read.
        file_format : {'json-ld', 'n3', 'nt', 'turtle', 'xml', 'ttl', 'rdf', 'json'}
            Format used to serialize the file that is being read. If None, the
            format will be inferred from the extension. The formats are
            the ones accepted by RDFLib. Some shortucts are defined for common
            file extensions:

            * 'ttl': Turtle
            * 'rdf': RDF-XML
            * 'json': JSON-LD

        Raises
        ------
        ValueError
            If `file_format` is None and `file_name` has no extension to infer
            the format, if it could not be inferred, or if the format is
            invalid.
        """
        if file_format is None:
            file_format = _get_prov_file_format(file_name)

        if file_format is None:
            raise ValueError("Could not infer serialization format. Please,"
                             "provide it explicitly using `file_format`.")

        if file_format not in ['json-ld', 'n3', 'nt', 'turtle', 'xml']:
            raise ValueError("Unsupported serialization format")

        with open(file_name, "r") as source:
            self.graph.parse(source, format=file_format)

    def serialize(self, file_name, file_format='turtle'):
        """
        Writes PROV data to a file or gets an in-memory string.

        Parameters
        ----------
        file_name : str or Path-like
            Location of the file with PROV data to be read.
        file_format : {'json-ld', 'n3', 'nt', 'hext', 'pretty-xml', 'trig', 'turtle', 'longturtle', 'xml'}
            Format used in the file that is being read. The format strings are
            the ones supported by RDFLib.
            If None, the format will be inferred from the extension.
            Default: 'turtle'

        """
        return self.graph.serialize(file_name, format=file_format)<|MERGE_RESOLUTION|>--- conflicted
+++ resolved
@@ -27,11 +27,8 @@
 
 from alpaca.utils.files import _get_prov_file_format
 from alpaca.alpaca_types import DataObject, File, Container
-<<<<<<< HEAD
+from alpaca.settings import _ALPACA_SETTINGS
 from alpaca.ontology.annotation import _OntologyInformation, ONTOLOGY_INFORMATION
-=======
-from alpaca.settings import _ALPACA_SETTINGS
->>>>>>> 5d46ea72
 
 from tqdm import tqdm
 
@@ -68,20 +65,15 @@
 
     def __init__(self):
         self.graph = Graph()
-<<<<<<< HEAD
         namespace_manager = self.graph.namespace_manager
         namespace_manager.bind('alpaca', ALPACA)
         namespace_manager.bind('prov', PROV)
+        self._authority = _ALPACA_SETTINGS['authority']
 
         # Gets all OntologyInformation objects generated with annotation
         # information during the run. Update the current graph namespaces
         # accordingly
         _OntologyInformation.bind_namespaces(namespace_manager)
-=======
-        self.graph.namespace_manager.bind('alpaca', ALPACA)
-        self.graph.namespace_manager.bind('prov', PROV)
-        self._authority = _ALPACA_SETTINGS['authority']
->>>>>>> 5d46ea72
 
         # Metadata plugins are used for packages (e.g., Neo) that require
         # special handling of metadata when adding to the PROV records.
