--- conflicted
+++ resolved
@@ -108,17 +108,10 @@
 
     def visit_Call(self, node):
 
-<<<<<<< HEAD
         # In case of initializers, the AST function name will not have
         # `__init__` in the method name
         func_name = self.function[:-9] \
             if self.function.endswith(".__init__") else self.function
-
-        # Check if the Call is for the function being executed
-        if isinstance(node.func, ast.Name) and node.func.id == func_name:
-
-=======
-        func_name = self.function
 
         # Check if the Call is for the function being executed.
         # If a function is called using a namespace or as a method, the `func`
@@ -131,7 +124,6 @@
             function_in_execution = node.func.id == func_name
 
         if function_in_execution:
->>>>>>> 152a696f
             # Fetch static information of Attribute and Subscript nodes that
             # were inputs. This should capture hierarchical information for
             # inputs that are class members or items in accessed in iterables
